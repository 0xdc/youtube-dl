#!/usr/bin/env python
# -*- coding: utf-8 -*-

from __future__ import absolute_import, unicode_literals

import collections
import datetime
import errno
import io
import itertools
import json
import locale
import os
import platform
import re
import shutil
import subprocess
import socket
import sys
import time
import traceback

if os.name == 'nt':
    import ctypes

from .compat import (
    compat_cookiejar,
    compat_expanduser,
    compat_http_client,
    compat_kwargs,
    compat_str,
    compat_urllib_error,
    compat_urllib_request,
)
from .utils import (
    escape_url,
    ContentTooShortError,
    date_from_str,
    DateRange,
    DEFAULT_OUTTMPL,
    determine_ext,
    DownloadError,
    encodeFilename,
    ExtractorError,
    format_bytes,
    formatSeconds,
    get_term_width,
    locked_file,
    make_HTTPS_handler,
    MaxDownloadsReached,
    PagedList,
    PostProcessingError,
    platform_name,
    preferredencoding,
    SameFileError,
    sanitize_filename,
    subtitles_filename,
    takewhile_inclusive,
    UnavailableVideoError,
    url_basename,
    write_json_file,
    write_string,
    YoutubeDLHandler,
    prepend_extension,
    args_to_str,
    age_restricted,
)
from .cache import Cache
from .extractor import get_info_extractor, gen_extractors
from .downloader import get_suitable_downloader
from .downloader.rtmp import rtmpdump_version
from .postprocessor import (
    FFmpegMergerPP,
    FFmpegPostProcessor,
    get_postprocessor,
)
from .version import __version__


class YoutubeDL(object):
    """YoutubeDL class.

    YoutubeDL objects are the ones responsible of downloading the
    actual video file and writing it to disk if the user has requested
    it, among some other tasks. In most cases there should be one per
    program. As, given a video URL, the downloader doesn't know how to
    extract all the needed information, task that InfoExtractors do, it
    has to pass the URL to one of them.

    For this, YoutubeDL objects have a method that allows
    InfoExtractors to be registered in a given order. When it is passed
    a URL, the YoutubeDL object handles it to the first InfoExtractor it
    finds that reports being able to handle it. The InfoExtractor extracts
    all the information about the video or videos the URL refers to, and
    YoutubeDL process the extracted information, possibly using a File
    Downloader to download the video.

    YoutubeDL objects accept a lot of parameters. In order not to saturate
    the object constructor with arguments, it receives a dictionary of
    options instead. These options are available through the params
    attribute for the InfoExtractors to use. The YoutubeDL also
    registers itself as the downloader in charge for the InfoExtractors
    that are added to it, so this is a "mutual registration".

    Available options:

    username:          Username for authentication purposes.
    password:          Password for authentication purposes.
    videopassword:     Password for acces a video.
    usenetrc:          Use netrc for authentication instead.
    verbose:           Print additional info to stdout.
    quiet:             Do not print messages to stdout.
    no_warnings:       Do not print out anything for warnings.
    forceurl:          Force printing final URL.
    forcetitle:        Force printing title.
    forceid:           Force printing ID.
    forcethumbnail:    Force printing thumbnail URL.
    forcedescription:  Force printing description.
    forcefilename:     Force printing final filename.
    forceduration:     Force printing duration.
    forcejson:         Force printing info_dict as JSON.
    dump_single_json:  Force printing the info_dict of the whole playlist
                       (or video) as a single JSON line.
    simulate:          Do not download the video files.
    format:            Video format code. See options.py for more information.
    format_limit:      Highest quality format to try.
    outtmpl:           Template for output names.
    restrictfilenames: Do not allow "&" and spaces in file names
    ignoreerrors:      Do not stop on download errors.
    nooverwrites:      Prevent overwriting files.
    playliststart:     Playlist item to start at.
    playlistend:       Playlist item to end at.
    playlistreverse:   Download playlist items in reverse order.
    matchtitle:        Download only matching titles.
    rejecttitle:       Reject downloads for matching titles.
    logger:            Log messages to a logging.Logger instance.
    logtostderr:       Log messages to stderr instead of stdout.
    writedescription:  Write the video description to a .description file
    writeinfojson:     Write the video description to a .info.json file
    writeannotations:  Write the video annotations to a .annotations.xml file
    writethumbnail:    Write the thumbnail image to a file
    writesubtitles:    Write the video subtitles to a file
    writeautomaticsub: Write the automatic subtitles to a file
    allsubtitles:      Downloads all the subtitles of the video
                       (requires writesubtitles or writeautomaticsub)
    listsubtitles:     Lists all available subtitles for the video
    subtitlesformat:   Subtitle format [srt/sbv/vtt] (default=srt)
    subtitleslangs:    List of languages of the subtitles to download
    keepvideo:         Keep the video file after post-processing
    daterange:         A DateRange object, download only if the upload_date is in the range.
    skip_download:     Skip the actual download of the video file
    cachedir:          Location of the cache files in the filesystem.
                       False to disable filesystem cache.
    noplaylist:        Download single video instead of a playlist if in doubt.
    age_limit:         An integer representing the user's age in years.
                       Unsuitable videos for the given age are skipped.
    min_views:         An integer representing the minimum view count the video
                       must have in order to not be skipped.
                       Videos without view count information are always
                       downloaded. None for no limit.
    max_views:         An integer representing the maximum view count.
                       Videos that are more popular than that are not
                       downloaded.
                       Videos without view count information are always
                       downloaded. None for no limit.
    download_archive:  File name of a file where all downloads are recorded.
                       Videos already present in the file are not downloaded
                       again.
    cookiefile:        File name where cookies should be read from and dumped to.
    nocheckcertificate:Do not verify SSL certificates
    prefer_insecure:   Use HTTP instead of HTTPS to retrieve information.
                       At the moment, this is only supported by YouTube.
    proxy:             URL of the proxy server to use
    socket_timeout:    Time to wait for unresponsive hosts, in seconds
    bidi_workaround:   Work around buggy terminals without bidirectional text
                       support, using fridibi
    debug_printtraffic:Print out sent and received HTTP traffic
    include_ads:       Download ads as well
    default_search:    Prepend this string if an input url is not valid.
                       'auto' for elaborate guessing
    encoding:          Use this encoding instead of the system-specified.
    extract_flat:      Do not resolve URLs, return the immediate result.
                       Pass in 'in_playlist' to only show this behavior for
                       playlist items.
    postprocessors:    A list of dictionaries, each with an entry
                       * key:  The name of the postprocessor. See
                               youtube_dl/postprocessor/__init__.py for a list.
                       as well as any further keyword arguments for the
                       postprocessor.
    progress_hooks:    A list of functions that get called on download
                       progress, with a dictionary with the entries
                       * filename: The final filename
                       * status: One of "downloading" and "finished"

                       The dict may also have some of the following entries:

                       * downloaded_bytes: Bytes on disk
                       * total_bytes: Size of the whole file, None if unknown
                       * tmpfilename: The filename we're currently writing to
                       * eta: The estimated time in seconds, None if unknown
                       * speed: The download speed in bytes/second, None if
                                unknown

                       Progress hooks are guaranteed to be called at least once
                       (with status "finished") if the download is successful.


    The following parameters are not used by YoutubeDL itself, they are used by
    the FileDownloader:
    nopart, updatetime, buffersize, ratelimit, min_filesize, max_filesize, test,
    noresizebuffer, retries, continuedl, noprogress, consoletitle

    The following options are used by the post processors:
    prefer_ffmpeg:     If True, use ffmpeg instead of avconv if both are available,
                       otherwise prefer avconv.
    exec_cmd:          Arbitrary command to run after downloading
    """

    params = None
    _ies = []
    _pps = []
    _download_retcode = None
    _num_downloads = None
    _screen_file = None

    def __init__(self, params=None, auto_init=True):
        """Create a FileDownloader object with the given options."""
        if params is None:
            params = {}
        self._ies = []
        self._ies_instances = {}
        self._pps = []
        self._progress_hooks = []
        self._download_retcode = 0
        self._num_downloads = 0
        self._screen_file = [sys.stdout, sys.stderr][params.get('logtostderr', False)]
        self._err_file = sys.stderr
        self.params = params
        self.cache = Cache(self)

        if params.get('bidi_workaround', False):
            try:
                import pty
                master, slave = pty.openpty()
                width = get_term_width()
                if width is None:
                    width_args = []
                else:
                    width_args = ['-w', str(width)]
                sp_kwargs = dict(
                    stdin=subprocess.PIPE,
                    stdout=slave,
                    stderr=self._err_file)
                try:
                    self._output_process = subprocess.Popen(
                        ['bidiv'] + width_args, **sp_kwargs
                    )
                except OSError:
                    self._output_process = subprocess.Popen(
                        ['fribidi', '-c', 'UTF-8'] + width_args, **sp_kwargs)
                self._output_channel = os.fdopen(master, 'rb')
            except OSError as ose:
                if ose.errno == 2:
                    self.report_warning('Could not find fribidi executable, ignoring --bidi-workaround . Make sure that  fribidi  is an executable file in one of the directories in your $PATH.')
                else:
                    raise

        if (sys.version_info >= (3,) and sys.platform != 'win32' and
                sys.getfilesystemencoding() in ['ascii', 'ANSI_X3.4-1968']
                and not params.get('restrictfilenames', False)):
            # On Python 3, the Unicode filesystem API will throw errors (#1474)
            self.report_warning(
                'Assuming --restrict-filenames since file system encoding '
                'cannot encode all characters. '
                'Set the LC_ALL environment variable to fix this.')
            self.params['restrictfilenames'] = True

        if '%(stitle)s' in self.params.get('outtmpl', ''):
            self.report_warning('%(stitle)s is deprecated. Use the %(title)s and the --restrict-filenames flag(which also secures %(uploader)s et al) instead.')

        self._setup_opener()

        if auto_init:
            self.print_debug_header()
            self.add_default_info_extractors()

        for pp_def_raw in self.params.get('postprocessors', []):
            pp_class = get_postprocessor(pp_def_raw['key'])
            pp_def = dict(pp_def_raw)
            del pp_def['key']
            pp = pp_class(self, **compat_kwargs(pp_def))
            self.add_post_processor(pp)

        for ph in self.params.get('progress_hooks', []):
            self.add_progress_hook(ph)

    def warn_if_short_id(self, argv):
        # short YouTube ID starting with dash?
        idxs = [
            i for i, a in enumerate(argv)
            if re.match(r'^-[0-9A-Za-z_-]{10}$', a)]
        if idxs:
            correct_argv = (
                ['youtube-dl'] +
                [a for i, a in enumerate(argv) if i not in idxs] +
                ['--'] + [argv[i] for i in idxs]
            )
            self.report_warning(
                'Long argument string detected. '
                'Use -- to separate parameters and URLs, like this:\n%s\n' %
                args_to_str(correct_argv))

    def add_info_extractor(self, ie):
        """Add an InfoExtractor object to the end of the list."""
        self._ies.append(ie)
        self._ies_instances[ie.ie_key()] = ie
        ie.set_downloader(self)

    def get_info_extractor(self, ie_key):
        """
        Get an instance of an IE with name ie_key, it will try to get one from
        the _ies list, if there's no instance it will create a new one and add
        it to the extractor list.
        """
        ie = self._ies_instances.get(ie_key)
        if ie is None:
            ie = get_info_extractor(ie_key)()
            self.add_info_extractor(ie)
        return ie

    def add_default_info_extractors(self):
        """
        Add the InfoExtractors returned by gen_extractors to the end of the list
        """
        for ie in gen_extractors():
            self.add_info_extractor(ie)

    def add_post_processor(self, pp):
        """Add a PostProcessor object to the end of the chain."""
        self._pps.append(pp)
        pp.set_downloader(self)

    def add_progress_hook(self, ph):
        """Add the progress hook (currently only for the file downloader)"""
        self._progress_hooks.append(ph)

    def _bidi_workaround(self, message):
        if not hasattr(self, '_output_channel'):
            return message

        assert hasattr(self, '_output_process')
        assert isinstance(message, compat_str)
        line_count = message.count('\n') + 1
        self._output_process.stdin.write((message + '\n').encode('utf-8'))
        self._output_process.stdin.flush()
        res = ''.join(self._output_channel.readline().decode('utf-8')
                      for _ in range(line_count))
        return res[:-len('\n')]

    def to_screen(self, message, skip_eol=False):
        """Print message to stdout if not in quiet mode."""
        return self.to_stdout(message, skip_eol, check_quiet=True)

    def _write_string(self, s, out=None):
        write_string(s, out=out, encoding=self.params.get('encoding'))

    def to_stdout(self, message, skip_eol=False, check_quiet=False):
        """Print message to stdout if not in quiet mode."""
        if self.params.get('logger'):
            self.params['logger'].debug(message)
        elif not check_quiet or not self.params.get('quiet', False):
            message = self._bidi_workaround(message)
            terminator = ['\n', ''][skip_eol]
            output = message + terminator

            self._write_string(output, self._screen_file)

    def to_stderr(self, message):
        """Print message to stderr."""
        assert isinstance(message, compat_str)
        if self.params.get('logger'):
            self.params['logger'].error(message)
        else:
            message = self._bidi_workaround(message)
            output = message + '\n'
            self._write_string(output, self._err_file)

    def to_console_title(self, message):
        if not self.params.get('consoletitle', False):
            return
        if os.name == 'nt' and ctypes.windll.kernel32.GetConsoleWindow():
            # c_wchar_p() might not be necessary if `message` is
            # already of type unicode()
            ctypes.windll.kernel32.SetConsoleTitleW(ctypes.c_wchar_p(message))
        elif 'TERM' in os.environ:
            self._write_string('\033]0;%s\007' % message, self._screen_file)

    def save_console_title(self):
        if not self.params.get('consoletitle', False):
            return
        if 'TERM' in os.environ:
            # Save the title on stack
            self._write_string('\033[22;0t', self._screen_file)

    def restore_console_title(self):
        if not self.params.get('consoletitle', False):
            return
        if 'TERM' in os.environ:
            # Restore the title from stack
            self._write_string('\033[23;0t', self._screen_file)

    def __enter__(self):
        self.save_console_title()
        return self

    def __exit__(self, *args):
        self.restore_console_title()

        if self.params.get('cookiefile') is not None:
            self.cookiejar.save()

    def trouble(self, message=None, tb=None):
        """Determine action to take when a download problem appears.

        Depending on if the downloader has been configured to ignore
        download errors or not, this method may throw an exception or
        not when errors are found, after printing the message.

        tb, if given, is additional traceback information.
        """
        if message is not None:
            self.to_stderr(message)
        if self.params.get('verbose'):
            if tb is None:
                if sys.exc_info()[0]:  # if .trouble has been called from an except block
                    tb = ''
                    if hasattr(sys.exc_info()[1], 'exc_info') and sys.exc_info()[1].exc_info[0]:
                        tb += ''.join(traceback.format_exception(*sys.exc_info()[1].exc_info))
                    tb += compat_str(traceback.format_exc())
                else:
                    tb_data = traceback.format_list(traceback.extract_stack())
                    tb = ''.join(tb_data)
            self.to_stderr(tb)
        if not self.params.get('ignoreerrors', False):
            if sys.exc_info()[0] and hasattr(sys.exc_info()[1], 'exc_info') and sys.exc_info()[1].exc_info[0]:
                exc_info = sys.exc_info()[1].exc_info
            else:
                exc_info = sys.exc_info()
            raise DownloadError(message, exc_info)
        self._download_retcode = 1

    def report_warning(self, message):
        '''
        Print the message to stderr, it will be prefixed with 'WARNING:'
        If stderr is a tty file the 'WARNING:' will be colored
        '''
        if self.params.get('logger') is not None:
            self.params['logger'].warning(message)
        else:
            if self.params.get('no_warnings'):
                return
            if self._err_file.isatty() and os.name != 'nt':
                _msg_header = '\033[0;33mWARNING:\033[0m'
            else:
                _msg_header = 'WARNING:'
            warning_message = '%s %s' % (_msg_header, message)
            self.to_stderr(warning_message)

    def report_error(self, message, tb=None):
        '''
        Do the same as trouble, but prefixes the message with 'ERROR:', colored
        in red if stderr is a tty file.
        '''
        if self._err_file.isatty() and os.name != 'nt':
            _msg_header = '\033[0;31mERROR:\033[0m'
        else:
            _msg_header = 'ERROR:'
        error_message = '%s %s' % (_msg_header, message)
        self.trouble(error_message, tb)

    def report_file_already_downloaded(self, file_name):
        """Report file has already been fully downloaded."""
        try:
            self.to_screen('[download] %s has already been downloaded' % file_name)
        except UnicodeEncodeError:
            self.to_screen('[download] The file has already been downloaded')

    def prepare_filename(self, info_dict):
        """Generate the output filename."""
        try:
            template_dict = dict(info_dict)

            template_dict['epoch'] = int(time.time())
            autonumber_size = self.params.get('autonumber_size')
            if autonumber_size is None:
                autonumber_size = 5
            autonumber_templ = '%0' + str(autonumber_size) + 'd'
            template_dict['autonumber'] = autonumber_templ % self._num_downloads
            if template_dict.get('playlist_index') is not None:
                template_dict['playlist_index'] = '%0*d' % (len(str(template_dict['n_entries'])), template_dict['playlist_index'])
            if template_dict.get('resolution') is None:
                if template_dict.get('width') and template_dict.get('height'):
                    template_dict['resolution'] = '%dx%d' % (template_dict['width'], template_dict['height'])
                elif template_dict.get('height'):
                    template_dict['resolution'] = '%sp' % template_dict['height']
                elif template_dict.get('width'):
                    template_dict['resolution'] = '?x%d' % template_dict['width']

            sanitize = lambda k, v: sanitize_filename(
                compat_str(v),
                restricted=self.params.get('restrictfilenames'),
                is_id=(k == 'id'))
            template_dict = dict((k, sanitize(k, v))
                                 for k, v in template_dict.items()
                                 if v is not None)
            template_dict = collections.defaultdict(lambda: 'NA', template_dict)

            outtmpl = self.params.get('outtmpl', DEFAULT_OUTTMPL)
            tmpl = compat_expanduser(outtmpl)
            filename = tmpl % template_dict
            return filename
        except ValueError as err:
            self.report_error('Error in output template: ' + str(err) + ' (encoding: ' + repr(preferredencoding()) + ')')
            return None

    def _match_entry(self, info_dict):
        """ Returns None iff the file should be downloaded """

        video_title = info_dict.get('title', info_dict.get('id', 'video'))
        if 'title' in info_dict:
            # This can happen when we're just evaluating the playlist
            title = info_dict['title']
            matchtitle = self.params.get('matchtitle', False)
            if matchtitle:
                if not re.search(matchtitle, title, re.IGNORECASE):
                    return '"' + title + '" title did not match pattern "' + matchtitle + '"'
            rejecttitle = self.params.get('rejecttitle', False)
            if rejecttitle:
                if re.search(rejecttitle, title, re.IGNORECASE):
                    return '"' + title + '" title matched reject pattern "' + rejecttitle + '"'
        date = info_dict.get('upload_date', None)
        if date is not None:
            dateRange = self.params.get('daterange', DateRange())
            if date not in dateRange:
                return '%s upload date is not in range %s' % (date_from_str(date).isoformat(), dateRange)
        view_count = info_dict.get('view_count', None)
        if view_count is not None:
            min_views = self.params.get('min_views')
            if min_views is not None and view_count < min_views:
                return 'Skipping %s, because it has not reached minimum view count (%d/%d)' % (video_title, view_count, min_views)
            max_views = self.params.get('max_views')
            if max_views is not None and view_count > max_views:
                return 'Skipping %s, because it has exceeded the maximum view count (%d/%d)' % (video_title, view_count, max_views)
        if age_restricted(info_dict.get('age_limit'), self.params.get('age_limit')):
            return 'Skipping "%s" because it is age restricted' % title
        if self.in_download_archive(info_dict):
            return '%s has already been recorded in archive' % video_title
        return None

    @staticmethod
    def add_extra_info(info_dict, extra_info):
        '''Set the keys from extra_info in info dict if they are missing'''
        for key, value in extra_info.items():
            info_dict.setdefault(key, value)

    def extract_info(self, url, download=True, ie_key=None, extra_info={},
                     process=True):
        '''
        Returns a list with a dictionary for each video we find.
        If 'download', also downloads the videos.
        extra_info is a dict containing the extra values to add to each result
         '''

        if ie_key:
            ies = [self.get_info_extractor(ie_key)]
        else:
            ies = self._ies

        for ie in ies:
            if not ie.suitable(url):
                continue

            if not ie.working():
                self.report_warning('The program functionality for this site has been marked as broken, '
                                    'and will probably not work.')

            try:
                ie_result = ie.extract(url)
                if ie_result is None:  # Finished already (backwards compatibility; listformats and friends should be moved here)
                    break
                if isinstance(ie_result, list):
                    # Backwards compatibility: old IE result format
                    ie_result = {
                        '_type': 'compat_list',
                        'entries': ie_result,
                    }
                self.add_default_extra_info(ie_result, ie, url)
                if process:
                    return self.process_ie_result(ie_result, download, extra_info)
                else:
                    return ie_result
            except ExtractorError as de:  # An error we somewhat expected
                self.report_error(compat_str(de), de.format_traceback())
                break
            except MaxDownloadsReached:
                raise
            except Exception as e:
                if self.params.get('ignoreerrors', False):
                    self.report_error(compat_str(e), tb=compat_str(traceback.format_exc()))
                    break
                else:
                    raise
        else:
            self.report_error('no suitable InfoExtractor for URL %s' % url)

    def add_default_extra_info(self, ie_result, ie, url):
        self.add_extra_info(ie_result, {
            'extractor': ie.IE_NAME,
            'webpage_url': url,
            'webpage_url_basename': url_basename(url),
            'extractor_key': ie.ie_key(),
        })

    def process_ie_result(self, ie_result, download=True, extra_info={}):
        """
        Take the result of the ie(may be modified) and resolve all unresolved
        references (URLs, playlist items).

        It will also download the videos if 'download'.
        Returns the resolved ie_result.
        """

        result_type = ie_result.get('_type', 'video')

        if result_type in ('url', 'url_transparent'):
            extract_flat = self.params.get('extract_flat', False)
            if ((extract_flat == 'in_playlist' and 'playlist' in extra_info) or
                    extract_flat is True):
                if self.params.get('forcejson', False):
                    self.to_stdout(json.dumps(ie_result))
                return ie_result

        if result_type == 'video':
            self.add_extra_info(ie_result, extra_info)
            return self.process_video_result(ie_result, download=download)
        elif result_type == 'url':
            # We have to add extra_info to the results because it may be
            # contained in a playlist
            return self.extract_info(ie_result['url'],
                                     download,
                                     ie_key=ie_result.get('ie_key'),
                                     extra_info=extra_info)
        elif result_type == 'url_transparent':
            # Use the information from the embedding page
            info = self.extract_info(
                ie_result['url'], ie_key=ie_result.get('ie_key'),
                extra_info=extra_info, download=False, process=False)

            force_properties = dict(
                (k, v) for k, v in ie_result.items() if v is not None)
            for f in ('_type', 'url'):
                if f in force_properties:
                    del force_properties[f]
            new_result = info.copy()
            new_result.update(force_properties)

            assert new_result.get('_type') != 'url_transparent'

            return self.process_ie_result(
                new_result, download=download, extra_info=extra_info)
        elif result_type == 'playlist' or result_type == 'multi_video':
            # We process each entry in the playlist
            playlist = ie_result.get('title', None) or ie_result.get('id', None)
            self.to_screen('[download] Downloading playlist: %s' % playlist)

            playlist_results = []

            playliststart = self.params.get('playliststart', 1) - 1
            playlistend = self.params.get('playlistend', None)
            # For backwards compatibility, interpret -1 as whole list
            if playlistend == -1:
                playlistend = None

            ie_entries = ie_result['entries']
            if isinstance(ie_entries, list):
                n_all_entries = len(ie_entries)
                entries = ie_entries[playliststart:playlistend]
                n_entries = len(entries)
                self.to_screen(
                    "[%s] playlist %s: Collected %d video ids (downloading %d of them)" %
                    (ie_result['extractor'], playlist, n_all_entries, n_entries))
            elif isinstance(ie_entries, PagedList):
                entries = ie_entries.getslice(
                    playliststart, playlistend)
                n_entries = len(entries)
                self.to_screen(
                    "[%s] playlist %s: Downloading %d videos" %
                    (ie_result['extractor'], playlist, n_entries))
            else:  # iterable
                entries = list(itertools.islice(
                    ie_entries, playliststart, playlistend))
                n_entries = len(entries)
                self.to_screen(
                    "[%s] playlist %s: Downloading %d videos" %
                    (ie_result['extractor'], playlist, n_entries))

            if self.params.get('playlistreverse', False):
                entries = entries[::-1]

            for i, entry in enumerate(entries, 1):
                self.to_screen('[download] Downloading video %s of %s' % (i, n_entries))
                extra = {
                    'n_entries': n_entries,
                    'playlist': playlist,
                    'playlist_id': ie_result.get('id'),
                    'playlist_title': ie_result.get('title'),
                    'playlist_index': i + playliststart,
                    'extractor': ie_result['extractor'],
                    'webpage_url': ie_result['webpage_url'],
                    'webpage_url_basename': url_basename(ie_result['webpage_url']),
                    'extractor_key': ie_result['extractor_key'],
                }

                reason = self._match_entry(entry)
                if reason is not None:
                    self.to_screen('[download] ' + reason)
                    continue

                entry_result = self.process_ie_result(entry,
                                                      download=download,
                                                      extra_info=extra)
                playlist_results.append(entry_result)
            ie_result['entries'] = playlist_results
            return ie_result
        elif result_type == 'compat_list':
            self.report_warning(
                'Extractor %s returned a compat_list result. '
                'It needs to be updated.' % ie_result.get('extractor'))

            def _fixup(r):
                self.add_extra_info(
                    r,
                    {
                        'extractor': ie_result['extractor'],
                        'webpage_url': ie_result['webpage_url'],
                        'webpage_url_basename': url_basename(ie_result['webpage_url']),
                        'extractor_key': ie_result['extractor_key'],
                    }
                )
                return r
            ie_result['entries'] = [
                self.process_ie_result(_fixup(r), download, extra_info)
                for r in ie_result['entries']
            ]
            return ie_result
        else:
            raise Exception('Invalid result type: %s' % result_type)

    def select_format(self, format_spec, available_formats):
        if format_spec == 'best' or format_spec is None:
            return available_formats[-1]
        elif format_spec == 'worst':
            return available_formats[0]
        elif format_spec == 'bestaudio':
            audio_formats = [
                f for f in available_formats
                if f.get('vcodec') == 'none']
            if audio_formats:
                return audio_formats[-1]
        elif format_spec == 'worstaudio':
            audio_formats = [
                f for f in available_formats
                if f.get('vcodec') == 'none']
            if audio_formats:
                return audio_formats[0]
        elif format_spec == 'bestvideo':
            video_formats = [
                f for f in available_formats
                if f.get('acodec') == 'none']
            if video_formats:
                return video_formats[-1]
        elif format_spec == 'worstvideo':
            video_formats = [
                f for f in available_formats
                if f.get('acodec') == 'none']
            if video_formats:
                return video_formats[0]
        else:
            extensions = ['mp4', 'flv', 'webm', '3gp', 'm4a', 'mp3', 'ogg', 'aac', 'wav']
            if format_spec in extensions:
                filter_f = lambda f: f['ext'] == format_spec
            else:
                filter_f = lambda f: f['format_id'] == format_spec
            matches = list(filter(filter_f, available_formats))
            if matches:
                return matches[-1]
        return None

    def process_video_result(self, info_dict, download=True):
        assert info_dict.get('_type', 'video') == 'video'

        if 'id' not in info_dict:
            raise ExtractorError('Missing "id" field in extractor result')
        if 'title' not in info_dict:
            raise ExtractorError('Missing "title" field in extractor result')

        if 'playlist' not in info_dict:
            # It isn't part of a playlist
            info_dict['playlist'] = None
            info_dict['playlist_index'] = None

        thumbnails = info_dict.get('thumbnails')
        if thumbnails:
            thumbnails.sort(key=lambda t: (
                t.get('width'), t.get('height'), t.get('url')))
            for t in thumbnails:
                if 'width' in t and 'height' in t:
                    t['resolution'] = '%dx%d' % (t['width'], t['height'])

        if thumbnails and 'thumbnail' not in info_dict:
            info_dict['thumbnail'] = thumbnails[-1]['url']

        if 'display_id' not in info_dict and 'id' in info_dict:
            info_dict['display_id'] = info_dict['id']

        if info_dict.get('upload_date') is None and info_dict.get('timestamp') is not None:
            # Working around negative timestamps in Windows
            # (see http://bugs.python.org/issue1646728)
            if info_dict['timestamp'] < 0 and os.name == 'nt':
                info_dict['timestamp'] = 0
            upload_date = datetime.datetime.utcfromtimestamp(
                info_dict['timestamp'])
            info_dict['upload_date'] = upload_date.strftime('%Y%m%d')

        # This extractors handle format selection themselves
        if info_dict['extractor'] in ['Youku']:
            if download:
                self.process_info(info_dict)
            return info_dict

        # We now pick which formats have to be downloaded
        if info_dict.get('formats') is None:
            # There's only one format available
            formats = [info_dict]
        else:
            formats = info_dict['formats']

        if not formats:
            raise ExtractorError('No video formats found!')

        # We check that all the formats have the format and format_id fields
        for i, format in enumerate(formats):
            if 'url' not in format:
                raise ExtractorError('Missing "url" key in result (index %d)' % i)

            if format.get('format_id') is None:
                format['format_id'] = compat_str(i)
            if format.get('format') is None:
                format['format'] = '{id} - {res}{note}'.format(
                    id=format['format_id'],
                    res=self.format_resolution(format),
                    note=' ({0})'.format(format['format_note']) if format.get('format_note') is not None else '',
                )
            # Automatically determine file extension if missing
            if 'ext' not in format:
                format['ext'] = determine_ext(format['url']).lower()

        format_limit = self.params.get('format_limit', None)
        if format_limit:
            formats = list(takewhile_inclusive(
                lambda f: f['format_id'] != format_limit, formats
            ))

        # TODO Central sorting goes here

        if formats[0] is not info_dict:
            # only set the 'formats' fields if the original info_dict list them
            # otherwise we end up with a circular reference, the first (and unique)
            # element in the 'formats' field in info_dict is info_dict itself,
            # wich can't be exported to json
            info_dict['formats'] = formats
        if self.params.get('listformats', None):
            self.list_formats(info_dict)
            return

        req_format = self.params.get('format')
        if req_format is None:
            req_format = 'best'
        formats_to_download = []
        # The -1 is for supporting YoutubeIE
        if req_format in ('-1', 'all'):
            formats_to_download = formats
        else:
            for rfstr in req_format.split(','):
                # We can accept formats requested in the format: 34/5/best, we pick
                # the first that is available, starting from left
                req_formats = rfstr.split('/')
                for rf in req_formats:
                    if re.match(r'.+?\+.+?', rf) is not None:
                        # Two formats have been requested like '137+139'
                        format_1, format_2 = rf.split('+')
                        formats_info = (self.select_format(format_1, formats),
                                        self.select_format(format_2, formats))
                        if all(formats_info):
                            # The first format must contain the video and the
                            # second the audio
                            if formats_info[0].get('vcodec') == 'none':
                                self.report_error('The first format must '
                                                  'contain the video, try using '
                                                  '"-f %s+%s"' % (format_2, format_1))
                                return
                            selected_format = {
                                'requested_formats': formats_info,
                                'format': rf,
<<<<<<< HEAD
                                'ext': formats_info[0]['ext'],
                                'width': formats_info[0].get('width'),
                                'height': formats_info[0].get('height'),
                                'resolution': formats_info[0].get('resolution'),
                                'fps': formats_info[0].get('fps'),
                                'vcodec': formats_info[0].get('vcodec'),
                                'vbr': formats_info[0].get('vbr'),
                                'acodec': formats_info[1].get('acodec'),
                                'abr': formats_info[1].get('abr'),
=======
                                'ext': self.params['merge_output_format'] if self.params['merge_output_format'] is not None else formats_info[0]['ext'],
>>>>>>> d02115f8
                            }
                        else:
                            selected_format = None
                    else:
                        selected_format = self.select_format(rf, formats)
                    if selected_format is not None:
                        formats_to_download.append(selected_format)
                        break
        if not formats_to_download:
            raise ExtractorError('requested format not available',
                                 expected=True)

        if download:
            if len(formats_to_download) > 1:
                self.to_screen('[info] %s: downloading video in %s formats' % (info_dict['id'], len(formats_to_download)))
            for format in formats_to_download:
                new_info = dict(info_dict)
                new_info.update(format)
                self.process_info(new_info)
        # We update the info dict with the best quality format (backwards compatibility)
        info_dict.update(formats_to_download[-1])
        return info_dict

    def process_info(self, info_dict):
        """Process a single resolved IE result."""

        assert info_dict.get('_type', 'video') == 'video'

        max_downloads = self.params.get('max_downloads')
        if max_downloads is not None:
            if self._num_downloads >= int(max_downloads):
                raise MaxDownloadsReached()

        info_dict['fulltitle'] = info_dict['title']
        if len(info_dict['title']) > 200:
            info_dict['title'] = info_dict['title'][:197] + '...'

        # Keep for backwards compatibility
        info_dict['stitle'] = info_dict['title']

        if 'format' not in info_dict:
            info_dict['format'] = info_dict['ext']

        reason = self._match_entry(info_dict)
        if reason is not None:
            self.to_screen('[download] ' + reason)
            return

        self._num_downloads += 1

        filename = self.prepare_filename(info_dict)

        # Forced printings
        if self.params.get('forcetitle', False):
            self.to_stdout(info_dict['fulltitle'])
        if self.params.get('forceid', False):
            self.to_stdout(info_dict['id'])
        if self.params.get('forceurl', False):
            if info_dict.get('requested_formats') is not None:
                for f in info_dict['requested_formats']:
                    self.to_stdout(f['url'] + f.get('play_path', ''))
            else:
                # For RTMP URLs, also include the playpath
                self.to_stdout(info_dict['url'] + info_dict.get('play_path', ''))
        if self.params.get('forcethumbnail', False) and info_dict.get('thumbnail') is not None:
            self.to_stdout(info_dict['thumbnail'])
        if self.params.get('forcedescription', False) and info_dict.get('description') is not None:
            self.to_stdout(info_dict['description'])
        if self.params.get('forcefilename', False) and filename is not None:
            self.to_stdout(filename)
        if self.params.get('forceduration', False) and info_dict.get('duration') is not None:
            self.to_stdout(formatSeconds(info_dict['duration']))
        if self.params.get('forceformat', False):
            self.to_stdout(info_dict['format'])
        if self.params.get('forcejson', False):
            info_dict['_filename'] = filename
            self.to_stdout(json.dumps(info_dict))
        if self.params.get('dump_single_json', False):
            info_dict['_filename'] = filename

        # Do nothing else if in simulate mode
        if self.params.get('simulate', False):
            return

        if filename is None:
            return

        try:
            dn = os.path.dirname(encodeFilename(filename))
            if dn and not os.path.exists(dn):
                os.makedirs(dn)
        except (OSError, IOError) as err:
            self.report_error('unable to create directory ' + compat_str(err))
            return

        if self.params.get('writedescription', False):
            descfn = filename + '.description'
            if self.params.get('nooverwrites', False) and os.path.exists(encodeFilename(descfn)):
                self.to_screen('[info] Video description is already present')
            elif info_dict.get('description') is None:
                self.report_warning('There\'s no description to write.')
            else:
                try:
                    self.to_screen('[info] Writing video description to: ' + descfn)
                    with io.open(encodeFilename(descfn), 'w', encoding='utf-8') as descfile:
                        descfile.write(info_dict['description'])
                except (OSError, IOError):
                    self.report_error('Cannot write description file ' + descfn)
                    return

        if self.params.get('writeannotations', False):
            annofn = filename + '.annotations.xml'
            if self.params.get('nooverwrites', False) and os.path.exists(encodeFilename(annofn)):
                self.to_screen('[info] Video annotations are already present')
            else:
                try:
                    self.to_screen('[info] Writing video annotations to: ' + annofn)
                    with io.open(encodeFilename(annofn), 'w', encoding='utf-8') as annofile:
                        annofile.write(info_dict['annotations'])
                except (KeyError, TypeError):
                    self.report_warning('There are no annotations to write.')
                except (OSError, IOError):
                    self.report_error('Cannot write annotations file: ' + annofn)
                    return

        subtitles_are_requested = any([self.params.get('writesubtitles', False),
                                       self.params.get('writeautomaticsub')])

        if subtitles_are_requested and 'subtitles' in info_dict and info_dict['subtitles']:
            # subtitles download errors are already managed as troubles in relevant IE
            # that way it will silently go on when used with unsupporting IE
            subtitles = info_dict['subtitles']
            sub_format = self.params.get('subtitlesformat', 'srt')
            for sub_lang in subtitles.keys():
                sub = subtitles[sub_lang]
                if sub is None:
                    continue
                try:
                    sub_filename = subtitles_filename(filename, sub_lang, sub_format)
                    if self.params.get('nooverwrites', False) and os.path.exists(encodeFilename(sub_filename)):
                        self.to_screen('[info] Video subtitle %s.%s is already_present' % (sub_lang, sub_format))
                    else:
                        self.to_screen('[info] Writing video subtitles to: ' + sub_filename)
                        with io.open(encodeFilename(sub_filename), 'w', encoding='utf-8') as subfile:
                            subfile.write(sub)
                except (OSError, IOError):
                    self.report_error('Cannot write subtitles file ' + sub_filename)
                    return

        if self.params.get('writeinfojson', False):
            infofn = os.path.splitext(filename)[0] + '.info.json'
            if self.params.get('nooverwrites', False) and os.path.exists(encodeFilename(infofn)):
                self.to_screen('[info] Video description metadata is already present')
            else:
                self.to_screen('[info] Writing video description metadata as JSON to: ' + infofn)
                try:
                    write_json_file(info_dict, infofn)
                except (OSError, IOError):
                    self.report_error('Cannot write metadata to JSON file ' + infofn)
                    return

        if self.params.get('writethumbnail', False):
            if info_dict.get('thumbnail') is not None:
                thumb_format = determine_ext(info_dict['thumbnail'], 'jpg')
                thumb_filename = os.path.splitext(filename)[0] + '.' + thumb_format
                if self.params.get('nooverwrites', False) and os.path.exists(encodeFilename(thumb_filename)):
                    self.to_screen('[%s] %s: Thumbnail is already present' %
                                   (info_dict['extractor'], info_dict['id']))
                else:
                    self.to_screen('[%s] %s: Downloading thumbnail ...' %
                                   (info_dict['extractor'], info_dict['id']))
                    try:
                        uf = self.urlopen(info_dict['thumbnail'])
                        with open(thumb_filename, 'wb') as thumbf:
                            shutil.copyfileobj(uf, thumbf)
                        self.to_screen('[%s] %s: Writing thumbnail to: %s' %
                                       (info_dict['extractor'], info_dict['id'], thumb_filename))
                    except (compat_urllib_error.URLError, compat_http_client.HTTPException, socket.error) as err:
                        self.report_warning('Unable to download thumbnail "%s": %s' %
                                            (info_dict['thumbnail'], compat_str(err)))

        if not self.params.get('skip_download', False):
            if self.params.get('nooverwrites', False) and os.path.exists(encodeFilename(filename)):
                success = True
            else:
                try:
                    def dl(name, info):
                        fd = get_suitable_downloader(info)(self, self.params)
                        for ph in self._progress_hooks:
                            fd.add_progress_hook(ph)
                        if self.params.get('verbose'):
                            self.to_stdout('[debug] Invoking downloader on %r' % info.get('url'))
                        return fd.download(name, info)
                    if info_dict.get('requested_formats') is not None:
                        downloaded = []
                        success = True
                        merger = FFmpegMergerPP(self, not self.params.get('keepvideo'))
                        if not merger._executable:
                            postprocessors = []
                            self.report_warning('You have requested multiple '
                                                'formats but ffmpeg or avconv are not installed.'
                                                ' The formats won\'t be merged')
                        else:
                            postprocessors = [merger]
                        for f in info_dict['requested_formats']:
                            new_info = dict(info_dict)
                            new_info.update(f)
                            fname = self.prepare_filename(new_info)
                            fname = prepend_extension(fname, 'f%s' % f['format_id'])
                            downloaded.append(fname)
                            partial_success = dl(fname, new_info)
                            success = success and partial_success
                        info_dict['__postprocessors'] = postprocessors
                        info_dict['__files_to_merge'] = downloaded
                    else:
                        # Just a single file
                        success = dl(filename, info_dict)
                except (compat_urllib_error.URLError, compat_http_client.HTTPException, socket.error) as err:
                    self.report_error('unable to download video data: %s' % str(err))
                    return
                except (OSError, IOError) as err:
                    raise UnavailableVideoError(err)
                except (ContentTooShortError, ) as err:
                    self.report_error('content too short (expected %s bytes and served %s)' % (err.expected, err.downloaded))
                    return

            if success:
                try:
                    self.post_process(filename, info_dict)
                except (PostProcessingError) as err:
                    self.report_error('postprocessing: %s' % str(err))
                    return
                self.record_download_archive(info_dict)

    def download(self, url_list):
        """Download a given list of URLs."""
        outtmpl = self.params.get('outtmpl', DEFAULT_OUTTMPL)
        if (len(url_list) > 1 and
                '%' not in outtmpl
                and self.params.get('max_downloads') != 1):
            raise SameFileError(outtmpl)

        for url in url_list:
            try:
                # It also downloads the videos
                res = self.extract_info(url)
            except UnavailableVideoError:
                self.report_error('unable to download video')
            except MaxDownloadsReached:
                self.to_screen('[info] Maximum number of downloaded files reached.')
                raise
            else:
                if self.params.get('dump_single_json', False):
                    self.to_stdout(json.dumps(res))

        return self._download_retcode

    def download_with_info_file(self, info_filename):
        with io.open(info_filename, 'r', encoding='utf-8') as f:
            info = json.load(f)
        try:
            self.process_ie_result(info, download=True)
        except DownloadError:
            webpage_url = info.get('webpage_url')
            if webpage_url is not None:
                self.report_warning('The info failed to download, trying with "%s"' % webpage_url)
                return self.download([webpage_url])
            else:
                raise
        return self._download_retcode

    def post_process(self, filename, ie_info):
        """Run all the postprocessors on the given file."""
        info = dict(ie_info)
        info['filepath'] = filename
        keep_video = None
        pps_chain = []
        if ie_info.get('__postprocessors') is not None:
            pps_chain.extend(ie_info['__postprocessors'])
        pps_chain.extend(self._pps)
        for pp in pps_chain:
            try:
                keep_video_wish, new_info = pp.run(info)
                if keep_video_wish is not None:
                    if keep_video_wish:
                        keep_video = keep_video_wish
                    elif keep_video is None:
                        # No clear decision yet, let IE decide
                        keep_video = keep_video_wish
            except PostProcessingError as e:
                self.report_error(e.msg)
        if keep_video is False and not self.params.get('keepvideo', False):
            try:
                self.to_screen('Deleting original file %s (pass -k to keep)' % filename)
                os.remove(encodeFilename(filename))
            except (IOError, OSError):
                self.report_warning('Unable to remove downloaded video file')

    def _make_archive_id(self, info_dict):
        # Future-proof against any change in case
        # and backwards compatibility with prior versions
        extractor = info_dict.get('extractor_key')
        if extractor is None:
            if 'id' in info_dict:
                extractor = info_dict.get('ie_key')  # key in a playlist
        if extractor is None:
            return None  # Incomplete video information
        return extractor.lower() + ' ' + info_dict['id']

    def in_download_archive(self, info_dict):
        fn = self.params.get('download_archive')
        if fn is None:
            return False

        vid_id = self._make_archive_id(info_dict)
        if vid_id is None:
            return False  # Incomplete video information

        try:
            with locked_file(fn, 'r', encoding='utf-8') as archive_file:
                for line in archive_file:
                    if line.strip() == vid_id:
                        return True
        except IOError as ioe:
            if ioe.errno != errno.ENOENT:
                raise
        return False

    def record_download_archive(self, info_dict):
        fn = self.params.get('download_archive')
        if fn is None:
            return
        vid_id = self._make_archive_id(info_dict)
        assert vid_id
        with locked_file(fn, 'a', encoding='utf-8') as archive_file:
            archive_file.write(vid_id + '\n')

    @staticmethod
    def format_resolution(format, default='unknown'):
        if format.get('vcodec') == 'none':
            return 'audio only'
        if format.get('resolution') is not None:
            return format['resolution']
        if format.get('height') is not None:
            if format.get('width') is not None:
                res = '%sx%s' % (format['width'], format['height'])
            else:
                res = '%sp' % format['height']
        elif format.get('width') is not None:
            res = '?x%d' % format['width']
        else:
            res = default
        return res

    def _format_note(self, fdict):
        res = ''
        if fdict.get('ext') in ['f4f', 'f4m']:
            res += '(unsupported) '
        if fdict.get('format_note') is not None:
            res += fdict['format_note'] + ' '
        if fdict.get('tbr') is not None:
            res += '%4dk ' % fdict['tbr']
        if fdict.get('container') is not None:
            if res:
                res += ', '
            res += '%s container' % fdict['container']
        if (fdict.get('vcodec') is not None and
                fdict.get('vcodec') != 'none'):
            if res:
                res += ', '
            res += fdict['vcodec']
            if fdict.get('vbr') is not None:
                res += '@'
        elif fdict.get('vbr') is not None and fdict.get('abr') is not None:
            res += 'video@'
        if fdict.get('vbr') is not None:
            res += '%4dk' % fdict['vbr']
        if fdict.get('fps') is not None:
            res += ', %sfps' % fdict['fps']
        if fdict.get('acodec') is not None:
            if res:
                res += ', '
            if fdict['acodec'] == 'none':
                res += 'video only'
            else:
                res += '%-5s' % fdict['acodec']
        elif fdict.get('abr') is not None:
            if res:
                res += ', '
            res += 'audio'
        if fdict.get('abr') is not None:
            res += '@%3dk' % fdict['abr']
        if fdict.get('asr') is not None:
            res += ' (%5dHz)' % fdict['asr']
        if fdict.get('filesize') is not None:
            if res:
                res += ', '
            res += format_bytes(fdict['filesize'])
        elif fdict.get('filesize_approx') is not None:
            if res:
                res += ', '
            res += '~' + format_bytes(fdict['filesize_approx'])
        return res

    def list_formats(self, info_dict):
        def line(format, idlen=20):
            return (('%-' + compat_str(idlen + 1) + 's%-10s%-12s%s') % (
                format['format_id'],
                format['ext'],
                self.format_resolution(format),
                self._format_note(format),
            ))

        formats = info_dict.get('formats', [info_dict])
        idlen = max(len('format code'),
                    max(len(f['format_id']) for f in formats))
        formats_s = [
            line(f, idlen) for f in formats
            if f.get('preference') is None or f['preference'] >= -1000]
        if len(formats) > 1:
            formats_s[0] += (' ' if self._format_note(formats[0]) else '') + '(worst)'
            formats_s[-1] += (' ' if self._format_note(formats[-1]) else '') + '(best)'

        header_line = line({
            'format_id': 'format code', 'ext': 'extension',
            'resolution': 'resolution', 'format_note': 'note'}, idlen=idlen)
        self.to_screen('[info] Available formats for %s:\n%s\n%s' %
                       (info_dict['id'], header_line, '\n'.join(formats_s)))

    def urlopen(self, req):
        """ Start an HTTP download """

        # According to RFC 3986, URLs can not contain non-ASCII characters, however this is not
        # always respected by websites, some tend to give out URLs with non percent-encoded
        # non-ASCII characters (see telemb.py, ard.py [#3412])
        # urllib chokes on URLs with non-ASCII characters (see http://bugs.python.org/issue3991)
        # To work around aforementioned issue we will replace request's original URL with
        # percent-encoded one
        req_is_string = isinstance(req, basestring if sys.version_info < (3, 0) else compat_str)
        url = req if req_is_string else req.get_full_url()
        url_escaped = escape_url(url)

        # Substitute URL if any change after escaping
        if url != url_escaped:
            if req_is_string:
                req = url_escaped
            else:
                req = compat_urllib_request.Request(
                    url_escaped, data=req.data, headers=req.headers,
                    origin_req_host=req.origin_req_host, unverifiable=req.unverifiable)

        return self._opener.open(req, timeout=self._socket_timeout)

    def print_debug_header(self):
        if not self.params.get('verbose'):
            return

        if type('') is not compat_str:
            # Python 2.6 on SLES11 SP1 (https://github.com/rg3/youtube-dl/issues/3326)
            self.report_warning(
                'Your Python is broken! Update to a newer and supported version')

        stdout_encoding = getattr(
            sys.stdout, 'encoding', 'missing (%s)' % type(sys.stdout).__name__)
        encoding_str = (
            '[debug] Encodings: locale %s, fs %s, out %s, pref %s\n' % (
                locale.getpreferredencoding(),
                sys.getfilesystemencoding(),
                stdout_encoding,
                self.get_encoding()))
        write_string(encoding_str, encoding=None)

        self._write_string('[debug] youtube-dl version ' + __version__ + '\n')
        try:
            sp = subprocess.Popen(
                ['git', 'rev-parse', '--short', 'HEAD'],
                stdout=subprocess.PIPE, stderr=subprocess.PIPE,
                cwd=os.path.dirname(os.path.abspath(__file__)))
            out, err = sp.communicate()
            out = out.decode().strip()
            if re.match('[0-9a-f]+', out):
                self._write_string('[debug] Git HEAD: ' + out + '\n')
        except:
            try:
                sys.exc_clear()
            except:
                pass
        self._write_string('[debug] Python version %s - %s\n' % (
            platform.python_version(), platform_name()))

        exe_versions = FFmpegPostProcessor.get_versions()
        exe_versions['rtmpdump'] = rtmpdump_version()
        exe_str = ', '.join(
            '%s %s' % (exe, v)
            for exe, v in sorted(exe_versions.items())
            if v
        )
        if not exe_str:
            exe_str = 'none'
        self._write_string('[debug] exe versions: %s\n' % exe_str)

        proxy_map = {}
        for handler in self._opener.handlers:
            if hasattr(handler, 'proxies'):
                proxy_map.update(handler.proxies)
        self._write_string('[debug] Proxy map: ' + compat_str(proxy_map) + '\n')

    def _setup_opener(self):
        timeout_val = self.params.get('socket_timeout')
        self._socket_timeout = 600 if timeout_val is None else float(timeout_val)

        opts_cookiefile = self.params.get('cookiefile')
        opts_proxy = self.params.get('proxy')

        if opts_cookiefile is None:
            self.cookiejar = compat_cookiejar.CookieJar()
        else:
            self.cookiejar = compat_cookiejar.MozillaCookieJar(
                opts_cookiefile)
            if os.access(opts_cookiefile, os.R_OK):
                self.cookiejar.load()

        cookie_processor = compat_urllib_request.HTTPCookieProcessor(
            self.cookiejar)
        if opts_proxy is not None:
            if opts_proxy == '':
                proxies = {}
            else:
                proxies = {'http': opts_proxy, 'https': opts_proxy}
        else:
            proxies = compat_urllib_request.getproxies()
            # Set HTTPS proxy to HTTP one if given (https://github.com/rg3/youtube-dl/issues/805)
            if 'http' in proxies and 'https' not in proxies:
                proxies['https'] = proxies['http']
        proxy_handler = compat_urllib_request.ProxyHandler(proxies)

        debuglevel = 1 if self.params.get('debug_printtraffic') else 0
        https_handler = make_HTTPS_handler(
            self.params.get('nocheckcertificate', False), debuglevel=debuglevel)
        ydlh = YoutubeDLHandler(debuglevel=debuglevel)
        opener = compat_urllib_request.build_opener(
            https_handler, proxy_handler, cookie_processor, ydlh)
        # Delete the default user-agent header, which would otherwise apply in
        # cases where our custom HTTP handler doesn't come into play
        # (See https://github.com/rg3/youtube-dl/issues/1309 for details)
        opener.addheaders = []
        self._opener = opener

    def encode(self, s):
        if isinstance(s, bytes):
            return s  # Already encoded

        try:
            return s.encode(self.get_encoding())
        except UnicodeEncodeError as err:
            err.reason = err.reason + '. Check your system encoding configuration or use the --encoding option.'
            raise

    def get_encoding(self):
        encoding = self.params.get('encoding')
        if encoding is None:
            encoding = preferredencoding()
        return encoding<|MERGE_RESOLUTION|>--- conflicted
+++ resolved
@@ -203,6 +203,7 @@
 
                        Progress hooks are guaranteed to be called at least once
                        (with status "finished") if the download is successful.
+    merge_output_format: Extension to use when merging formats.
 
 
     The following parameters are not used by YoutubeDL itself, they are used by
@@ -909,10 +910,13 @@
                                                   'contain the video, try using '
                                                   '"-f %s+%s"' % (format_2, format_1))
                                 return
+                            output_ext = (
+                                formats_info[0]['ext']
+                                if self.params.get('merge_output_format') is None
+                                else self.params['merge_output_format'])
                             selected_format = {
                                 'requested_formats': formats_info,
                                 'format': rf,
-<<<<<<< HEAD
                                 'ext': formats_info[0]['ext'],
                                 'width': formats_info[0].get('width'),
                                 'height': formats_info[0].get('height'),
@@ -922,9 +926,7 @@
                                 'vbr': formats_info[0].get('vbr'),
                                 'acodec': formats_info[1].get('acodec'),
                                 'abr': formats_info[1].get('abr'),
-=======
-                                'ext': self.params['merge_output_format'] if self.params['merge_output_format'] is not None else formats_info[0]['ext'],
->>>>>>> d02115f8
+                                'ext': output_ext,
                             }
                         else:
                             selected_format = None
